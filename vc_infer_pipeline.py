--- conflicted
+++ resolved
@@ -1,494 +1,410 @@
-import numpy as np, parselmouth, torch, pdb
-from time import time as ttime
-import torch.nn.functional as F
-import torchcrepe # Fork feature. Use the crepe f0 algorithm. New dependency (pip install torchcrepe)
-import scipy.signal as signal
-import pyworld, os, traceback, faiss, librosa
-from scipy import signal
-<<<<<<< HEAD
-from torch import Tensor # Fork Feature. Used for pitch prediction for the torchcrepe f0 inference computation
-
-bh, ah = signal.butter(N=5, Wn=48, btype="high", fs=16000)
-
-=======
-from functools import lru_cache
-
-bh, ah = signal.butter(N=5, Wn=48, btype="high", fs=16000)
-
-input_audio_path2wav = {}
-
-
-@lru_cache
-def cache_harvest_f0(input_audio_path, fs, f0max, f0min, frame_period):
-    audio = input_audio_path2wav[input_audio_path]
-    f0, t = pyworld.harvest(
-        audio,
-        fs=fs,
-        f0_ceil=f0max,
-        f0_floor=f0min,
-        frame_period=frame_period,
-    )
-    f0 = pyworld.stonemask(audio, f0, t, fs)
-    return f0
-
-
->>>>>>> 3909ce4a
-class VC(object):
-    def __init__(self, tgt_sr, config):
-        self.x_pad, self.x_query, self.x_center, self.x_max, self.is_half = (
-            config.x_pad,
-            config.x_query,
-            config.x_center,
-            config.x_max,
-            config.is_half,
-        )
-        self.sr = 16000  # hubert输入采样率
-        self.window = 160  # 每帧点数
-        self.t_pad = self.sr * self.x_pad  # 每条前后pad时间
-        self.t_pad_tgt = tgt_sr * self.x_pad
-        self.t_pad2 = self.t_pad * 2
-        self.t_query = self.sr * self.x_query  # 查询切点前后查询时间
-        self.t_center = self.sr * self.x_center  # 查询切点位置
-        self.t_max = self.sr * self.x_max  # 免查询时长阈值
-        self.device = config.device
-
-<<<<<<< HEAD
-    #region f0 Overhaul Region
-    # Fork Feature: Get the best torch device to use for f0 algorithms that require a torch device. Will return the type (torch.device)
-    def get_optimal_torch_device(self, index: int = 0) -> torch.device:
-        # Get cuda device
-        if torch.cuda.is_available():
-            return torch.device(f"cuda:{index % torch.cuda.device_count()}") # Very fast
-        elif torch.backends.mps.is_available():
-            return torch.device("mps")
-        # Insert an else here to grab "xla" devices if available. TO DO later. Requires the torch_xla.core.xla_model library
-        # Else wise return the "cpu" as a torch device, 
-        return torch.device("cpu")
-
-    # Get the f0 via parselmouth computation
-    def get_f0_pm_computation(self, x, time_step, f0_min, f0_max, p_len):
-        f0 = (
-            parselmouth.Sound(x, self.sr)
-            .to_pitch_ac(
-                time_step=time_step / 1000,
-                voicing_threshold=0.6,
-                pitch_floor=f0_min,
-                pitch_ceiling=f0_max,
-            )
-            .selected_array["frequency"]
-        )
-        pad_size = (p_len - len(f0) + 1) // 2
-        if pad_size > 0 or p_len - len(f0) - pad_size > 0:
-            f0 = np.pad(
-                f0, [[pad_size, p_len - len(f0) - pad_size]], mode="constant"
-            )
-        return f0
-
-    # Get the f0 via the pyworld computation. Fork Feature +dio along with harvest
-    def get_f0_pyworld_computation(self, x, f0_min, f0_max, f0_type):
-        if f0_type == "harvest":
-            f0, t = pyworld.harvest(
-                x.astype(np.double),
-                fs=self.sr,
-                f0_ceil=f0_max,
-                f0_floor=f0_min,
-                frame_period=10,
-            )
-        elif f0_type == "dio":
-            f0, t = pyworld.dio(
-                x.astype(np.double),
-                fs=self.sr,
-                f0_ceil=f0_max,
-                f0_floor=f0_min,
-                frame_period=10,
-            )
-        f0 = pyworld.stonemask(x.astype(np.double), f0, t, self.sr)
-        f0 = signal.medfilt(f0, 3) 
-        return f0
-    
-    # Fork Feature: Get the f0 via the crepe algorithm from torchcrepe
-    def get_f0_crepe_computation(
-            self, 
-            x, 
-            f0_min,
-            f0_max,
-            p_len,
-            hop_length=128, # 512 before. Hop length changes the speed that the voice jumps to a different dramatic pitch. Lower hop lengths means more pitch accuracy but longer inference time.
-            model="full", # Either use crepe-tiny "tiny" or crepe "full". Default is full
-    ):
-        x = x.astype(np.float32) # fixes the F.conv2D exception. We needed to convert double to float.
-        x /= np.quantile(np.abs(x), 0.999)
-        torch_device = self.get_optimal_torch_device()
-        audio = torch.from_numpy(x).to(torch_device, copy=True)
-        audio = torch.unsqueeze(audio, dim=0)
-        if audio.ndim == 2 and audio.shape[0] > 1:
-            audio = torch.mean(audio, dim=0, keepdim=True).detach()
-        audio = audio.detach()
-        print("Initiating prediction with a crepe_hop_length of: " + str(hop_length))
-        pitch: Tensor = torchcrepe.predict(
-            audio,
-            self.sr,
-            hop_length,
-            f0_min,
-            f0_max,
-            model,
-            batch_size=hop_length * 2,
-            device=torch_device,
-            pad=True
-        )
-        p_len = p_len or x.shape[0] // hop_length
-        # Resize the pitch for final f0
-        source = np.array(pitch.squeeze(0).cpu().float().numpy())
-        source[source < 0.001] = np.nan
-        target = np.interp(
-            np.arange(0, len(source) * p_len, len(source)) / p_len,
-            np.arange(0, len(source)),
-            source
-        )
-        f0 = np.nan_to_num(target)
-        return f0 # Resized f0
-    
-    #endregion
-
-    def get_f0(self, x, p_len, f0_up_key, f0_method, crepe_hop_length, inp_f0=None):
-        time_step = self.window / self.sr * 1000
-        f0_min = 50
-        f0_max = 1100
-        f0_mel_min = 1127 * np.log(1 + f0_min / 700)
-        f0_mel_max = 1127 * np.log(1 + f0_max / 700)
-        if f0_method == "pm":
-            f0 = self.get_f0_pm_computation(x, time_step, f0_min, f0_max, p_len)
-        elif f0_method == "harvest":
-            f0 = self.get_f0_pyworld_computation(x, f0_min, f0_max, "harvest")
-        elif f0_method == "dio": # Fork Feature
-            f0 = self.get_f0_pyworld_computation(x, f0_min, f0_max, "dio")
-        elif f0_method == "crepe": # Fork Feature: Adding a new f0 algorithm called crepe
-            f0 = self.get_f0_crepe_computation(x, f0_min, f0_max, p_len, crepe_hop_length)
-        elif f0_method == "crepe-tiny": # For Feature add crepe-tiny model
-            f0 = self.get_f0_crepe_computation(x, f0_min, f0_max, p_len, crepe_hop_length, "tiny")
-
-        print("Using the following f0 method: " + f0_method)
-=======
-    def get_f0(
-        self,
-        input_audio_path,
-        x,
-        p_len,
-        f0_up_key,
-        f0_method,
-        filter_radius,
-        inp_f0=None,
-    ):
-        global input_audio_path2wav
-        time_step = self.window / self.sr * 1000
-        f0_min = 50
-        f0_max = 1100
-        f0_mel_min = 1127 * np.log(1 + f0_min / 700)
-        f0_mel_max = 1127 * np.log(1 + f0_max / 700)
-        if f0_method == "pm":
-            f0 = (
-                parselmouth.Sound(x, self.sr)
-                .to_pitch_ac(
-                    time_step=time_step / 1000,
-                    voicing_threshold=0.6,
-                    pitch_floor=f0_min,
-                    pitch_ceiling=f0_max,
-                )
-                .selected_array["frequency"]
-            )
-            pad_size = (p_len - len(f0) + 1) // 2
-            if pad_size > 0 or p_len - len(f0) - pad_size > 0:
-                f0 = np.pad(
-                    f0, [[pad_size, p_len - len(f0) - pad_size]], mode="constant"
-                )
-        elif f0_method == "harvest":
-            input_audio_path2wav[input_audio_path] = x.astype(np.double)
-            f0 = cache_harvest_f0(input_audio_path, self.sr, f0_max, f0_min, 10)
-            if filter_radius > 2:
-                f0 = signal.medfilt(f0, 3)
->>>>>>> 3909ce4a
-        f0 *= pow(2, f0_up_key / 12)
-        # with open("test.txt","w")as f:f.write("\n".join([str(i)for i in f0.tolist()]))
-        tf0 = self.sr // self.window  # 每秒f0点数
-        if inp_f0 is not None:
-            delta_t = np.round(
-                (inp_f0[:, 0].max() - inp_f0[:, 0].min()) * tf0 + 1
-            ).astype("int16")
-            replace_f0 = np.interp(
-                list(range(delta_t)), inp_f0[:, 0] * 100, inp_f0[:, 1]
-            )
-            shape = f0[self.x_pad * tf0 : self.x_pad * tf0 + len(replace_f0)].shape[0]
-            f0[self.x_pad * tf0 : self.x_pad * tf0 + len(replace_f0)] = replace_f0[
-                :shape
-            ]
-        # with open("test_opt.txt","w")as f:f.write("\n".join([str(i)for i in f0.tolist()]))
-        f0bak = f0.copy()
-        f0_mel = 1127 * np.log(1 + f0 / 700)
-        f0_mel[f0_mel > 0] = (f0_mel[f0_mel > 0] - f0_mel_min) * 254 / (
-            f0_mel_max - f0_mel_min
-        ) + 1
-        f0_mel[f0_mel <= 1] = 1
-        f0_mel[f0_mel > 255] = 255
-        f0_coarse = np.rint(f0_mel).astype(np.int)
-
-        return f0_coarse, f0bak  # 1-0
-
-    def vc(
-        self,
-        model,
-        net_g,
-        sid,
-        audio0,
-        pitch,
-        pitchf,
-        times,
-        index,
-        big_npy,
-        index_rate,
-    ):  # ,file_index,file_big_npy
-        feats = torch.from_numpy(audio0)
-        if self.is_half:
-            feats = feats.half()
-        else:
-            feats = feats.float()
-        if feats.dim() == 2:  # double channels
-            feats = feats.mean(-1)
-        assert feats.dim() == 1, feats.dim()
-        feats = feats.view(1, -1)
-        padding_mask = torch.BoolTensor(feats.shape).to(self.device).fill_(False)
-
-        inputs = {
-            "source": feats.to(self.device),
-            "padding_mask": padding_mask,
-            "output_layer": 9,  # layer 9
-        }
-        t0 = ttime()
-        with torch.no_grad():
-            logits = model.extract_features(**inputs)
-            feats = model.final_proj(logits[0])
-
-        if (
-            isinstance(index, type(None)) == False
-            and isinstance(big_npy, type(None)) == False
-            and index_rate != 0
-        ):
-            npy = feats[0].cpu().numpy()
-            if self.is_half:
-                npy = npy.astype("float32")
-
-            # _, I = index.search(npy, 1)
-            # npy = big_npy[I.squeeze()]
-
-            score, ix = index.search(npy, k=8)
-            weight = np.square(1 / score)
-            weight /= weight.sum(axis=1, keepdims=True)
-            npy = np.sum(big_npy[ix] * np.expand_dims(weight, axis=2), axis=1)
-
-            if self.is_half:
-                npy = npy.astype("float16")
-            feats = (
-                torch.from_numpy(npy).unsqueeze(0).to(self.device) * index_rate
-                + (1 - index_rate) * feats
-            )
-
-        feats = F.interpolate(feats.permute(0, 2, 1), scale_factor=2).permute(0, 2, 1)
-        t1 = ttime()
-        p_len = audio0.shape[0] // self.window
-        if feats.shape[1] < p_len:
-            p_len = feats.shape[1]
-            if pitch != None and pitchf != None:
-                pitch = pitch[:, :p_len]
-                pitchf = pitchf[:, :p_len]
-        p_len = torch.tensor([p_len], device=self.device).long()
-        with torch.no_grad():
-            if pitch != None and pitchf != None:
-                audio1 = (
-                    (net_g.infer(feats, p_len, pitch, pitchf, sid)[0][0, 0] * 32768)
-                    .data.cpu()
-                    .float()
-                    .numpy()
-                )
-            else:
-                audio1 = (
-                    (net_g.infer(feats, p_len, sid)[0][0, 0] * 32768)
-                    .data.cpu()
-                    .float()
-                    .numpy()
-                )
-        del feats, p_len, padding_mask
-        if torch.cuda.is_available():
-            torch.cuda.empty_cache()
-        t2 = ttime()
-        times[0] += t1 - t0
-        times[2] += t2 - t1
-        return audio1
-
-    def pipeline(
-        self,
-        model,
-        net_g,
-        sid,
-        audio,
-        input_audio_path,
-        times,
-        f0_up_key,
-        f0_method,
-        file_index,
-        # file_big_npy,
-        index_rate,
-        if_f0,
-<<<<<<< HEAD
-        crepe_hop_length,
-=======
-        filter_radius,
-        tgt_sr,
-        resample_sr,
->>>>>>> 3909ce4a
-        f0_file=None,
-    ):
-        if (
-            file_index != ""
-            # and file_big_npy != ""
-            # and os.path.exists(file_big_npy) == True
-            and os.path.exists(file_index) == True
-            and index_rate != 0
-        ):
-            try:
-                index = faiss.read_index(file_index)
-                # big_npy = np.load(file_big_npy)
-                big_npy = index.reconstruct_n(0, index.ntotal)
-            except:
-                traceback.print_exc()
-                index = big_npy = None
-        else:
-            index = big_npy = None
-        audio = signal.filtfilt(bh, ah, audio)
-        audio_pad = np.pad(audio, (self.window // 2, self.window // 2), mode="reflect")
-        opt_ts = []
-        if audio_pad.shape[0] > self.t_max:
-            audio_sum = np.zeros_like(audio)
-            for i in range(self.window):
-                audio_sum += audio_pad[i : i - self.window]
-            for t in range(self.t_center, audio.shape[0], self.t_center):
-                opt_ts.append(
-                    t
-                    - self.t_query
-                    + np.where(
-                        np.abs(audio_sum[t - self.t_query : t + self.t_query])
-                        == np.abs(audio_sum[t - self.t_query : t + self.t_query]).min()
-                    )[0][0]
-                )
-        s = 0
-        audio_opt = []
-        t = None
-        t1 = ttime()
-        audio_pad = np.pad(audio, (self.t_pad, self.t_pad), mode="reflect")
-        p_len = audio_pad.shape[0] // self.window
-        inp_f0 = None
-        if hasattr(f0_file, "name") == True:
-            try:
-                with open(f0_file.name, "r") as f:
-                    lines = f.read().strip("\n").split("\n")
-                inp_f0 = []
-                for line in lines:
-                    inp_f0.append([float(i) for i in line.split(",")])
-                inp_f0 = np.array(inp_f0, dtype="float32")
-            except:
-                traceback.print_exc()
-        sid = torch.tensor(sid, device=self.device).unsqueeze(0).long()
-        pitch, pitchf = None, None
-        if if_f0 == 1:
-<<<<<<< HEAD
-            pitch, pitchf = self.get_f0(audio_pad, p_len, f0_up_key, f0_method, crepe_hop_length, inp_f0)
-=======
-            pitch, pitchf = self.get_f0(
-                input_audio_path,
-                audio_pad,
-                p_len,
-                f0_up_key,
-                f0_method,
-                filter_radius,
-                inp_f0,
-            )
->>>>>>> 3909ce4a
-            pitch = pitch[:p_len]
-            pitchf = pitchf[:p_len]
-            if self.device == "mps":
-                pitchf = pitchf.astype(np.float32)
-            pitch = torch.tensor(pitch, device=self.device).unsqueeze(0).long()
-            pitchf = torch.tensor(pitchf, device=self.device).unsqueeze(0).float()
-        t2 = ttime()
-        times[1] += t2 - t1
-        for t in opt_ts:
-            t = t // self.window * self.window
-            if if_f0 == 1:
-                audio_opt.append(
-                    self.vc(
-                        model,
-                        net_g,
-                        sid,
-                        audio_pad[s : t + self.t_pad2 + self.window],
-                        pitch[:, s // self.window : (t + self.t_pad2) // self.window],
-                        pitchf[:, s // self.window : (t + self.t_pad2) // self.window],
-                        times,
-                        index,
-                        big_npy,
-                        index_rate,
-                    )[self.t_pad_tgt : -self.t_pad_tgt]
-                )
-            else:
-                audio_opt.append(
-                    self.vc(
-                        model,
-                        net_g,
-                        sid,
-                        audio_pad[s : t + self.t_pad2 + self.window],
-                        None,
-                        None,
-                        times,
-                        index,
-                        big_npy,
-                        index_rate,
-                    )[self.t_pad_tgt : -self.t_pad_tgt]
-                )
-            s = t
-        if if_f0 == 1:
-            audio_opt.append(
-                self.vc(
-                    model,
-                    net_g,
-                    sid,
-                    audio_pad[t:],
-                    pitch[:, t // self.window :] if t is not None else pitch,
-                    pitchf[:, t // self.window :] if t is not None else pitchf,
-                    times,
-                    index,
-                    big_npy,
-                    index_rate,
-                )[self.t_pad_tgt : -self.t_pad_tgt]
-            )
-        else:
-            audio_opt.append(
-                self.vc(
-                    model,
-                    net_g,
-                    sid,
-                    audio_pad[t:],
-                    None,
-                    None,
-                    times,
-                    index,
-                    big_npy,
-                    index_rate,
-                )[self.t_pad_tgt : -self.t_pad_tgt]
-            )
-        audio_opt = np.concatenate(audio_opt)
-        if resample_sr >= 16000 and tgt_sr != resample_sr:
-            audio_opt = librosa.resample(
-                audio_opt, orig_sr=tgt_sr, target_sr=resample_sr
-            )
-        audio_opt = audio_opt.astype(np.int16)
-        del pitch, pitchf, sid
-        if torch.cuda.is_available():
-            torch.cuda.empty_cache()
-        return audio_opt
+import numpy as np, parselmouth, torch, pdb
+from time import time as ttime
+import torch.nn.functional as F
+import torchcrepe # Fork feature. Use the crepe f0 algorithm. New dependency (pip install torchcrepe)
+from torch import Tensor
+import scipy.signal as signal
+import pyworld, os, traceback, faiss, librosa
+from scipy import signal
+from functools import lru_cache
+
+bh, ah = signal.butter(N=5, Wn=48, btype="high", fs=16000)
+
+input_audio_path2wav = {}
+
+@lru_cache
+def cache_harvest_f0(input_audio_path, fs, f0max, f0min, frame_period):
+    audio = input_audio_path2wav[input_audio_path]
+    f0, t = pyworld.harvest(
+        audio,
+        fs=fs,
+        f0_ceil=f0max,
+        f0_floor=f0min,
+        frame_period=frame_period,
+    )
+    f0 = pyworld.stonemask(audio, f0, t, fs)
+    return f0
+
+
+class VC(object):
+    def __init__(self, tgt_sr, config):
+        self.x_pad, self.x_query, self.x_center, self.x_max, self.is_half = (
+            config.x_pad,
+            config.x_query,
+            config.x_center,
+            config.x_max,
+            config.is_half,
+        )
+        self.sr = 16000  # hubert输入采样率
+        self.window = 160  # 每帧点数
+        self.t_pad = self.sr * self.x_pad  # 每条前后pad时间
+        self.t_pad_tgt = tgt_sr * self.x_pad
+        self.t_pad2 = self.t_pad * 2
+        self.t_query = self.sr * self.x_query  # 查询切点前后查询时间
+        self.t_center = self.sr * self.x_center  # 查询切点位置
+        self.t_max = self.sr * self.x_max  # 免查询时长阈值
+        self.device = config.device
+
+    def get_f0_crepe_computation(
+            self, 
+            x, 
+            f0_min,
+            f0_max,
+            p_len,
+            hop_length=128, # 512 before. Hop length changes the speed that the voice jumps to a different dramatic pitch. Lower hop lengths means more pitch accuracy but longer inference time.
+            model="full", # Either use crepe-tiny "tiny" or crepe "full". Default is full
+    ):
+        x = x.astype(np.float32) # fixes the F.conv2D exception. We needed to convert double to float.
+        x /= np.quantile(np.abs(x), 0.999)
+        torch_device = self.get_optimal_torch_device()
+        audio = torch.from_numpy(x).to(torch_device, copy=True)
+        audio = torch.unsqueeze(audio, dim=0)
+        if audio.ndim == 2 and audio.shape[0] > 1:
+            audio = torch.mean(audio, dim=0, keepdim=True).detach()
+        audio = audio.detach()
+        print("Initiating prediction with a crepe_hop_length of: " + str(hop_length))
+        pitch: Tensor = torchcrepe.predict(
+            audio,
+            self.sr,
+            hop_length,
+            f0_min,
+            f0_max,
+            model,
+            batch_size=hop_length * 2,
+            device=torch_device,
+            pad=True
+        )
+        p_len = p_len or x.shape[0] // hop_length
+        # Resize the pitch for final f0
+        source = np.array(pitch.squeeze(0).cpu().float().numpy())
+        source[source < 0.001] = np.nan
+        target = np.interp(
+            np.arange(0, len(source) * p_len, len(source)) / p_len,
+            np.arange(0, len(source)),
+            source
+        )
+        f0 = np.nan_to_num(target)
+        return f0 # Resized f0
+
+    def get_f0(
+        self,
+        input_audio_path,
+        x,
+        p_len,
+        f0_up_key,
+        f0_method,
+        filter_radius,
+        crepe_hop_length,
+        inp_f0=None,
+    ):
+        global input_audio_path2wav
+        time_step = self.window / self.sr * 1000
+        f0_min = 50
+        f0_max = 1100
+        f0_mel_min = 1127 * np.log(1 + f0_min / 700)
+        f0_mel_max = 1127 * np.log(1 + f0_max / 700)
+        if f0_method == "pm":
+            f0 = (
+                parselmouth.Sound(x, self.sr)
+                .to_pitch_ac(
+                    time_step=time_step / 1000,
+                    voicing_threshold=0.6,
+                    pitch_floor=f0_min,
+                    pitch_ceiling=f0_max,
+                )
+                .selected_array["frequency"]
+            )
+            pad_size = (p_len - len(f0) + 1) // 2
+            if pad_size > 0 or p_len - len(f0) - pad_size > 0:
+                f0 = np.pad(
+                    f0, [[pad_size, p_len - len(f0) - pad_size]], mode="constant"
+                )
+        elif f0_method == "harvest":
+            input_audio_path2wav[input_audio_path] = x.astype(np.double)
+            f0 = cache_harvest_f0(input_audio_path, self.sr, f0_max, f0_min, 10)
+            if filter_radius > 2:
+                f0 = signal.medfilt(f0, 3)
+        elif f0_method == "crepe": # Fork Feature: Adding a new f0 algorithm called crepe
+            f0 = self.get_f0_crepe_computation(x, f0_min, f0_max, p_len, crepe_hop_length)
+        elif f0_method == "crepe-tiny": # For Feature add crepe-tiny model
+            f0 = self.get_f0_crepe_computation(x, f0_min, f0_max, p_len, crepe_hop_length, "tiny")
+
+        f0 *= pow(2, f0_up_key / 12)
+        # with open("test.txt","w")as f:f.write("\n".join([str(i)for i in f0.tolist()]))
+        tf0 = self.sr // self.window  # 每秒f0点数
+        if inp_f0 is not None:
+            delta_t = np.round(
+                (inp_f0[:, 0].max() - inp_f0[:, 0].min()) * tf0 + 1
+            ).astype("int16")
+            replace_f0 = np.interp(
+                list(range(delta_t)), inp_f0[:, 0] * 100, inp_f0[:, 1]
+            )
+            shape = f0[self.x_pad * tf0 : self.x_pad * tf0 + len(replace_f0)].shape[0]
+            f0[self.x_pad * tf0 : self.x_pad * tf0 + len(replace_f0)] = replace_f0[
+                :shape
+            ]
+        # with open("test_opt.txt","w")as f:f.write("\n".join([str(i)for i in f0.tolist()]))
+        f0bak = f0.copy()
+        f0_mel = 1127 * np.log(1 + f0 / 700)
+        f0_mel[f0_mel > 0] = (f0_mel[f0_mel > 0] - f0_mel_min) * 254 / (
+            f0_mel_max - f0_mel_min
+        ) + 1
+        f0_mel[f0_mel <= 1] = 1
+        f0_mel[f0_mel > 255] = 255
+        f0_coarse = np.rint(f0_mel).astype(np.int)
+
+        return f0_coarse, f0bak  # 1-0
+
+    def vc(
+        self,
+        model,
+        net_g,
+        sid,
+        audio0,
+        pitch,
+        pitchf,
+        times,
+        index,
+        big_npy,
+        index_rate,
+    ):  # ,file_index,file_big_npy
+        feats = torch.from_numpy(audio0)
+        if self.is_half:
+            feats = feats.half()
+        else:
+            feats = feats.float()
+        if feats.dim() == 2:  # double channels
+            feats = feats.mean(-1)
+        assert feats.dim() == 1, feats.dim()
+        feats = feats.view(1, -1)
+        padding_mask = torch.BoolTensor(feats.shape).to(self.device).fill_(False)
+
+        inputs = {
+            "source": feats.to(self.device),
+            "padding_mask": padding_mask,
+            "output_layer": 9,  # layer 9
+        }
+        t0 = ttime()
+        with torch.no_grad():
+            logits = model.extract_features(**inputs)
+            feats = model.final_proj(logits[0])
+
+        if (
+            isinstance(index, type(None)) == False
+            and isinstance(big_npy, type(None)) == False
+            and index_rate != 0
+        ):
+            npy = feats[0].cpu().numpy()
+            if self.is_half:
+                npy = npy.astype("float32")
+
+            # _, I = index.search(npy, 1)
+            # npy = big_npy[I.squeeze()]
+
+            score, ix = index.search(npy, k=8)
+            weight = np.square(1 / score)
+            weight /= weight.sum(axis=1, keepdims=True)
+            npy = np.sum(big_npy[ix] * np.expand_dims(weight, axis=2), axis=1)
+
+            if self.is_half:
+                npy = npy.astype("float16")
+            feats = (
+                torch.from_numpy(npy).unsqueeze(0).to(self.device) * index_rate
+                + (1 - index_rate) * feats
+            )
+
+        feats = F.interpolate(feats.permute(0, 2, 1), scale_factor=2).permute(0, 2, 1)
+        t1 = ttime()
+        p_len = audio0.shape[0] // self.window
+        if feats.shape[1] < p_len:
+            p_len = feats.shape[1]
+            if pitch != None and pitchf != None:
+                pitch = pitch[:, :p_len]
+                pitchf = pitchf[:, :p_len]
+        p_len = torch.tensor([p_len], device=self.device).long()
+        with torch.no_grad():
+            if pitch != None and pitchf != None:
+                audio1 = (
+                    (net_g.infer(feats, p_len, pitch, pitchf, sid)[0][0, 0] * 32768)
+                    .data.cpu()
+                    .float()
+                    .numpy()
+                )
+            else:
+                audio1 = (
+                    (net_g.infer(feats, p_len, sid)[0][0, 0] * 32768)
+                    .data.cpu()
+                    .float()
+                    .numpy()
+                )
+        del feats, p_len, padding_mask
+        if torch.cuda.is_available():
+            torch.cuda.empty_cache()
+        t2 = ttime()
+        times[0] += t1 - t0
+        times[2] += t2 - t1
+        return audio1
+
+    def pipeline(
+        self,
+        model,
+        net_g,
+        sid,
+        audio,
+        input_audio_path,
+        times,
+        f0_up_key,
+        f0_method,
+        file_index,
+        # file_big_npy,
+        index_rate,
+        if_f0,
+        filter_radius,
+        tgt_sr,
+        resample_sr,
+        crepe_hop_length,
+        f0_file=None,
+    ):
+        if (
+            file_index != ""
+            # and file_big_npy != ""
+            # and os.path.exists(file_big_npy) == True
+            and os.path.exists(file_index) == True
+            and index_rate != 0
+        ):
+            try:
+                index = faiss.read_index(file_index)
+                # big_npy = np.load(file_big_npy)
+                big_npy = index.reconstruct_n(0, index.ntotal)
+            except:
+                traceback.print_exc()
+                index = big_npy = None
+        else:
+            index = big_npy = None
+        audio = signal.filtfilt(bh, ah, audio)
+        audio_pad = np.pad(audio, (self.window // 2, self.window // 2), mode="reflect")
+        opt_ts = []
+        if audio_pad.shape[0] > self.t_max:
+            audio_sum = np.zeros_like(audio)
+            for i in range(self.window):
+                audio_sum += audio_pad[i : i - self.window]
+            for t in range(self.t_center, audio.shape[0], self.t_center):
+                opt_ts.append(
+                    t
+                    - self.t_query
+                    + np.where(
+                        np.abs(audio_sum[t - self.t_query : t + self.t_query])
+                        == np.abs(audio_sum[t - self.t_query : t + self.t_query]).min()
+                    )[0][0]
+                )
+        s = 0
+        audio_opt = []
+        t = None
+        t1 = ttime()
+        audio_pad = np.pad(audio, (self.t_pad, self.t_pad), mode="reflect")
+        p_len = audio_pad.shape[0] // self.window
+        inp_f0 = None
+        if hasattr(f0_file, "name") == True:
+            try:
+                with open(f0_file.name, "r") as f:
+                    lines = f.read().strip("\n").split("\n")
+                inp_f0 = []
+                for line in lines:
+                    inp_f0.append([float(i) for i in line.split(",")])
+                inp_f0 = np.array(inp_f0, dtype="float32")
+            except:
+                traceback.print_exc()
+        sid = torch.tensor(sid, device=self.device).unsqueeze(0).long()
+        pitch, pitchf = None, None
+        if if_f0 == 1:
+            pitch, pitchf = self.get_f0(
+                input_audio_path,
+                audio_pad,
+                p_len,
+                f0_up_key,
+                f0_method,
+                filter_radius,
+                crepe_hop_length,
+                inp_f0,
+            )
+            pitch = pitch[:p_len]
+            pitchf = pitchf[:p_len]
+            if self.device == "mps":
+                pitchf = pitchf.astype(np.float32)
+            pitch = torch.tensor(pitch, device=self.device).unsqueeze(0).long()
+            pitchf = torch.tensor(pitchf, device=self.device).unsqueeze(0).float()
+        t2 = ttime()
+        times[1] += t2 - t1
+        for t in opt_ts:
+            t = t // self.window * self.window
+            if if_f0 == 1:
+                audio_opt.append(
+                    self.vc(
+                        model,
+                        net_g,
+                        sid,
+                        audio_pad[s : t + self.t_pad2 + self.window],
+                        pitch[:, s // self.window : (t + self.t_pad2) // self.window],
+                        pitchf[:, s // self.window : (t + self.t_pad2) // self.window],
+                        times,
+                        index,
+                        big_npy,
+                        index_rate,
+                    )[self.t_pad_tgt : -self.t_pad_tgt]
+                )
+            else:
+                audio_opt.append(
+                    self.vc(
+                        model,
+                        net_g,
+                        sid,
+                        audio_pad[s : t + self.t_pad2 + self.window],
+                        None,
+                        None,
+                        times,
+                        index,
+                        big_npy,
+                        index_rate,
+                    )[self.t_pad_tgt : -self.t_pad_tgt]
+                )
+            s = t
+        if if_f0 == 1:
+            audio_opt.append(
+                self.vc(
+                    model,
+                    net_g,
+                    sid,
+                    audio_pad[t:],
+                    pitch[:, t // self.window :] if t is not None else pitch,
+                    pitchf[:, t // self.window :] if t is not None else pitchf,
+                    times,
+                    index,
+                    big_npy,
+                    index_rate,
+                )[self.t_pad_tgt : -self.t_pad_tgt]
+            )
+        else:
+            audio_opt.append(
+                self.vc(
+                    model,
+                    net_g,
+                    sid,
+                    audio_pad[t:],
+                    None,
+                    None,
+                    times,
+                    index,
+                    big_npy,
+                    index_rate,
+                )[self.t_pad_tgt : -self.t_pad_tgt]
+            )
+        audio_opt = np.concatenate(audio_opt)
+        if resample_sr >= 16000 and tgt_sr != resample_sr:
+            audio_opt = librosa.resample(
+                audio_opt, orig_sr=tgt_sr, target_sr=resample_sr
+            )
+        audio_opt = audio_opt.astype(np.int16)
+        del pitch, pitchf, sid
+        if torch.cuda.is_available():
+            torch.cuda.empty_cache()
+        return audio_opt