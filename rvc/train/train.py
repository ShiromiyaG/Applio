--- conflicted
+++ resolved
@@ -6,9 +6,24 @@
 import torch
 import datetime
 
-<<<<<<< HEAD
 from distutils.util import strtobool
-=======
+from random import randint, shuffle
+from time import time as ttime
+from time import sleep
+from tqdm import tqdm
+
+from torch.nn.parallel import DistributedDataParallel as DDP
+from torch.utils.tensorboard import SummaryWriter
+from torch.cuda.amp import GradScaler, autocast
+from torch.utils.data import DataLoader
+from torch.nn import functional as F
+
+import torch.distributed as dist
+import torch.multiprocessing as mp
+
+now_dir = os.getcwd()
+sys.path.append(os.path.join(now_dir))
+
 from utils import (
     HParams,
     plot_spectrogram_to_numpy,
@@ -17,32 +32,6 @@
     save_checkpoint,
     latest_checkpoint_path,
     load_wav_to_torch,
-)
->>>>>>> 8b6cdd4f
-from random import randint, shuffle
-from time import time as ttime
-from time import sleep
-from tqdm import tqdm
-
-from torch.nn.parallel import DistributedDataParallel as DDP
-from torch.utils.tensorboard import SummaryWriter
-from torch.cuda.amp import GradScaler, autocast
-from torch.utils.data import DataLoader
-from torch.nn import functional as F
-
-import torch.distributed as dist
-import torch.multiprocessing as mp
-
-now_dir = os.getcwd()
-sys.path.append(os.path.join(now_dir))
-
-from utils import (
-    HParams,
-    plot_spectrogram_to_numpy,
-    summarize,
-    load_checkpoint,
-    save_checkpoint,
-    latest_checkpoint_path,
 )
 
 from data_utils import (
